name: CI

on:
  push:
    branches:
      - master
  pull_request:

concurrency:
  # Skip intermediate builds: always.
  # Cancel intermediate builds: only if it is a pull request build.
  group: ${{ github.workflow }}-${{ github.ref }}
  cancel-in-progress: ${{ startsWith(github.ref, 'refs/pull/') }}

jobs:
  test:
    name: Julia ${{ matrix.version }} - ${{ matrix.os }} - ${{ matrix.arch }} - ${{ github.event_name }}
    runs-on: ${{ matrix.os }}
    continue-on-error: ${{ matrix.version == 'nightly' }}
    strategy:
      fail-fast: false
      matrix:
        version:
<<<<<<< HEAD
          # - '1.6'
=======
>>>>>>> 05deb6b7
          - '1.10'
          - 'nightly'
        os:
          - ubuntu-latest
        arch:
          - x64
        include:
          - version: '1.10'
            os: macOS-latest
<<<<<<< HEAD
            arch: x64
=======
            arch: aarch64
>>>>>>> 05deb6b7
          - version: '1.10'
            os: windows-latest
            arch: x64
    steps:
      - uses: actions/checkout@v4
      - uses: julia-actions/setup-julia@v2
        with:
          version: ${{ matrix.version }}
          arch: ${{ matrix.arch }}
      - uses: actions/cache@v4
        env:
          cache-name: cache-artifacts
        with:
          path: ~/.julia/artifacts
          key: ${{ runner.os }}-test-${{ env.cache-name }}-${{ hashFiles('**/Project.toml') }}
          restore-keys: |
            ${{ runner.os }}-test-${{ env.cache-name }}-
            ${{ runner.os }}-test-
            ${{ runner.os }}-
      - uses: julia-actions/julia-buildpkg@v1
      - uses: julia-actions/julia-runtest@v1
        with:
          coverage: ${{ matrix.version == '1.10' && matrix.os == 'ubuntu-latest' }}
        env:
          GROUP: AbstractGPs
      - uses: julia-actions/julia-processcoverage@v1
        if: matrix.version == '1.10' && matrix.os == 'ubuntu-latest'
      - uses: codecov/codecov-action@v5
        if: matrix.version == '1.10' && matrix.os == 'ubuntu-latest'
        with:
          files: lcov.info
          token: ${{ secrets.CODECOV_TOKEN }}
          fail_ci_if_error: false<|MERGE_RESOLUTION|>--- conflicted
+++ resolved
@@ -21,10 +21,6 @@
       fail-fast: false
       matrix:
         version:
-<<<<<<< HEAD
-          # - '1.6'
-=======
->>>>>>> 05deb6b7
           - '1.10'
           - 'nightly'
         os:
@@ -34,11 +30,7 @@
         include:
           - version: '1.10'
             os: macOS-latest
-<<<<<<< HEAD
-            arch: x64
-=======
             arch: aarch64
->>>>>>> 05deb6b7
           - version: '1.10'
             os: windows-latest
             arch: x64
