--- conflicted
+++ resolved
@@ -10,13 +10,8 @@
     using Statistics
 
     export GP, mean, cov, std, cov_diag, mean_and_cov, mean_and_cov_diag, marginals, rand,
-<<<<<<< HEAD
-        logpdf, elbo, dtc, posterior, approx_posterior, VFE, DTC, AbstractGP, sampleplot, 
-        update_approx_posterior, ColVecs, RowVecs
-=======
         logpdf, elbo, dtc, posterior, approx_posterior, VFE, DTC, AbstractGP, sampleplot,
         update_approx_posterior
->>>>>>> cf061f32
 
     # Various bits of utility functionality.
     include(joinpath("util", "common_covmat_ops.jl"))
