struct PosteriorGP{Tprior, Tdata} <: AbstractGP
    prior::Tprior
    data::Tdata
end

"""
    posterior(fx::FiniteGP, y::AbstractVector{<:Real})

Constructs the posterior distribution over `fx.f` given observations `y` at `x` made under
noise `fx.Σy`. This is another `AbstractGP` object. See chapter 2 of [1] for a recap on
exact inference in GPs. This posterior process has mean function
```julia
m_posterior(x) = m(x) + k(x, fx.x) inv(cov(fx)) (y - mean(fx))
```
and kernel
```julia
k_posterior(x, z) = k(x, z) - k(x, fx.x) inv(cov(fx)) k(fx.x, z)
```
where `m` and `k` are the mean function and kernel of `fx.f` respectively.
"""
function posterior(fx::FiniteGP, y::AbstractVector{<:Real})
    m, C_mat = mean_and_cov(fx)
    C = cholesky(Symmetric(C_mat))
    δ = y - m
    α = C \ δ
    return PosteriorGP(fx.f, (α=α, C=C, x=fx.x, δ=δ))
end

"""
    posterior(fx::FiniteGP{<:PosteriorGP}, y::AbstractVector{<:Real})
<<<<<<< HEAD

Constructs the posterior distribution over `fx.f` when f is itself a `PosteriorGP`.
=======

Constructs the posterior distribution over `fx.f` when `f` is itself a `PosteriorGP` by
updating the cholesky factorisation of the covariance matrix and avoiding recomputing it
from original covariance matrix. It does this by using `update_chol` functionality.

>>>>>>> 595c6b71
Other aspects are similar to a regular posterior.
"""
function posterior(fx::FiniteGP{<:PosteriorGP}, y::AbstractVector{<:Real})
    m2 = mean(fx.f.prior, fx.x)
    δ2 = y - m2
    C12 = cov(fx.f.prior, fx.f.data.x, fx.x)
    C22 = cov(fx.f.prior, fx.x) + fx.Σy
    chol = update_chol(fx.f.data.C, C12, C22)
    δ = vcat(fx.f.data.δ, δ2)
    α = chol \ δ
    x = vcat(fx.f.data.x, fx.x)
    return PosteriorGP(fx.f.prior , (α=α, C=chol, x=x, δ=δ))
end

# AbstractGP interface implementation.

function Statistics.mean(f::PosteriorGP, x::AbstractVector)
    return mean(f.prior, x) + cov(f.prior, x, f.data.x) * f.data.α
end

function Statistics.cov(f::PosteriorGP, x::AbstractVector)
    return cov(f.prior, x) - Xt_invA_X(f.data.C, cov(f.prior, f.data.x, x))
end

function cov_diag(f::PosteriorGP, x::AbstractVector)
    return cov_diag(f.prior, x) - diag_Xt_invA_X(f.data.C, cov(f.prior, f.data.x, x))
end

function Statistics.cov(f::PosteriorGP, x::AbstractVector, z::AbstractVector)
    C_xcond_x = cov(f.prior, f.data.x, x)
    C_xcond_y = cov(f.prior, f.data.x, z)
    return cov(f.prior, x, z) - Xt_invA_Y(C_xcond_x, f.data.C, C_xcond_y)
end

function mean_and_cov(f::PosteriorGP, x::AbstractVector)
    C_xcond_x = cov(f.prior, f.data.x, x)
    m_post = mean(f.prior, x) + C_xcond_x' * f.data.α
    C_post = cov(f.prior, x) - Xt_invA_X(f.data.C, C_xcond_x)
    return (m_post, C_post)
end

function mean_and_cov_diag(f::PosteriorGP, x::AbstractVector)
    C_xcond_x = cov(f.prior, f.data.x, x)
    m_post = mean(f.prior, x) + C_xcond_x' * f.data.α
    C_post_diag = cov_diag(f.prior, x) - diag_Xt_invA_X(f.data.C, C_xcond_x)
    return (m_post, C_post_diag)
end<|MERGE_RESOLUTION|>--- conflicted
+++ resolved
@@ -28,16 +28,11 @@
 
 """
     posterior(fx::FiniteGP{<:PosteriorGP}, y::AbstractVector{<:Real})
-<<<<<<< HEAD
-
-Constructs the posterior distribution over `fx.f` when f is itself a `PosteriorGP`.
-=======
 
 Constructs the posterior distribution over `fx.f` when `f` is itself a `PosteriorGP` by
 updating the cholesky factorisation of the covariance matrix and avoiding recomputing it
 from original covariance matrix. It does this by using `update_chol` functionality.
 
->>>>>>> 595c6b71
 Other aspects are similar to a regular posterior.
 """
 function posterior(fx::FiniteGP{<:PosteriorGP}, y::AbstractVector{<:Real})
