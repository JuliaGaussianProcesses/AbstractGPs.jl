--- conflicted
+++ resolved
@@ -92,10 +92,8 @@
 ```
 ##### Adding pseudo-points in an sequential fashion
 ```julia
-<<<<<<< HEAD
-
-p_fx1 = approx_posterior(VFE(), f(X, 0.1), y, f(Z1))
-u_p_fx1 = update_approx_posterior(p_fx1, f(Z2))
+p_fx2 = posterior(VFE(f(Z1)), f(x, 0.1), y)
+u_p_fx2 = update_posterior(p_fx2, f(Z2))
 ```
 
 #### Plotting
@@ -111,9 +109,4 @@
 
 
 ##### Makie.jl
-For using `Makie.jl` you can use the additional package [AbstractGPsMakie.jl](https://github.com/JuliaGaussianProcesses/AbstractGPsMakie.jl).
-=======
-p_fx2 = posterior(VFE(f(Z1)), f(x, 0.1), y)
-u_p_fx2 = update_posterior(p_fx2, f(Z2))
-```
->>>>>>> 5630f89e
+For using `Makie.jl` you can use the additional package [AbstractGPsMakie.jl](https://github.com/JuliaGaussianProcesses/AbstractGPsMakie.jl).