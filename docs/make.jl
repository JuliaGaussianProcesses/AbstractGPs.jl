--- conflicted
+++ resolved
@@ -39,21 +39,13 @@
     sitename="AbstractGPs.jl",
     pages=[
         "Home" => "index.md",
-<<<<<<< HEAD
         "The Main APIs" => "api.md",
         "Concrete Features" => "concrete_features.md",
-        "Examples" => joinpath.("examples", filter(x -> endswith(x, ".md"), readdir(OUTPUT))),
-    ],
-    # strict=true,
-    # checkdocs=:exports, 
-=======
-        "API" => "api.md",
         "Examples" =>
             joinpath.("examples", filter(x -> endswith(x, ".md"), readdir(OUTPUT))),
     ],
-    strict=true,
-    checkdocs=:exports,
->>>>>>> 3b5de4f4
+    # strict=true,
+    # checkdocs=:exports,
 )
 
 deploydocs(; repo="github.com/JuliaGaussianProcesses/AbstractGPs.jl.git", push_preview=true)