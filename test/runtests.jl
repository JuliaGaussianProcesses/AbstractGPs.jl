using AbstractGPs
using AbstractGPs:
    AbstractGP,
    MeanFunction,
    FiniteGP,
    ConstMean,
    GP,
    ZeroMean,
    ConstMean,
    CustomMean,
    Xt_A_X,
    Xt_A_Y,
    Xt_invA_Y,
    Xt_invA_X,
    diag_At_A,
    diag_At_B,
    diag_Xt_A_X,
    diag_Xt_A_Y,
    diag_Xt_invA_X,
    diag_Xt_invA_Y,
    Xtinv_A_Xinv,
    tr_At_A,
<<<<<<< HEAD
    inducing_points
=======
    TestUtils
>>>>>>> f9028811

using Documenter
using ChainRulesCore
using Distributions: MvNormal, PDMat, loglikelihood
using FillArrays
using FiniteDifferences
using FiniteDifferences: j′vp, to_vec
using LinearAlgebra
using LinearAlgebra: AbstractTriangular
using Pkg
using Plots
using Random
using Statistics
using Test
using Zygote

const GROUP = get(ENV, "GROUP", "All")
const PKGDIR = dirname(dirname(pathof(AbstractGPs)))

include("test_util.jl")

@testset "AbstractGPs" begin
    if GROUP == "All" || GROUP == "AbstractGPs"
        @testset "util" begin
            include(joinpath("util", "common_covmat_ops.jl"))
            include(joinpath("util", "plotting.jl"))
        end
        println(" ")
        @info "Ran util tests"

        @testset "abstract_gp" begin
            include(joinpath("abstract_gp", "abstract_gp.jl"))
            include(joinpath("abstract_gp", "finite_gp.jl"))
        end
        println(" ")
        @info "Ran abstract_gp tests"

        @testset "gp" begin
            include(joinpath("gp", "mean_functions.jl"))
            include(joinpath("gp", "gp.jl"))
        end
        println(" ")
        @info "Ran gp tests"

        @testset "posterior_gp" begin
            include(joinpath("posterior_gp", "posterior_gp.jl"))
            include(joinpath("posterior_gp", "approx_posterior_gp.jl"))
        end
        println(" ")
        @info "Ran posterior_gp tests"

        include(joinpath("latent_gp", "latent_gp.jl"))
        println(" ")
        @info "Ran latent_gp tests"

        include("deprecations.jl")
        println(" ")
        @info "Ran deprecation tests"

        @testset "doctests" begin
            DocMeta.setdocmeta!(
                AbstractGPs,
                :DocTestSetup,
                :(using AbstractGPs, Random, Documenter, LinearAlgebra);
                recursive=true,
            )
            doctest(AbstractGPs)
        end
    end

    if (GROUP == "All" || GROUP == "PPL") && VERSION >= v"1.5"
        Pkg.activate("ppl")
        Pkg.develop(PackageSpec(; path=PKGDIR))
        Pkg.instantiate()
        include(joinpath("ppl", "runtests.jl"))
    end
end<|MERGE_RESOLUTION|>--- conflicted
+++ resolved
@@ -20,11 +20,8 @@
     diag_Xt_invA_Y,
     Xtinv_A_Xinv,
     tr_At_A,
-<<<<<<< HEAD
-    inducing_points
-=======
+    inducing_points,
     TestUtils
->>>>>>> f9028811
 
 using Documenter
 using ChainRulesCore
