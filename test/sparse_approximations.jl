@testset "approx_posterior_gp" begin
    rng = MersenneTwister(123456)
    N_cond = 3
    N_a = 5
    N_b = 6

    # Specify prior.
    f = GP(sin, Matern32Kernel())

    # Sample from prior.
    x = collect(range(-1.0, 1.0; length=N_cond))
    fx = f(x, 1e-15)
    y = rand(rng, fx)

    # Construct posterior.
    f_post = posterior(fx, y)

    # Construct optimal approximate posterior.
    f_approx_post = posterior(VFE(f(x, 1e-12)), fx, y)

    # Verify that approximate posterior ≈ posterior at various inputs.
    x_test = randn(rng, 100)
    @test mean(f_post, x_test) ≈ mean(f_approx_post, x_test)
    @test cov(f_post, x_test) ≈ cov(f_approx_post, x_test)

    # Verify that AbstractGP interface is implemented fully and consistently.
    a = collect(range(-1.0, 1.0; length=N_a))
    b = randn(rng, N_b)
    TestUtils.test_internal_abstractgps_interface(rng, f_approx_post, a, b)

    @testset "update_posterior (new observation)" begin
        rng = MersenneTwister(1)
        X = rand(rng, 10)
        y = rand(rng, 10)
        Z = rand(rng, 4)

        f = GP(SqExponentialKernel())

        # online learning
        p_fx1 = posterior(VFE(f(Z)), f(X[1:7], 0.1), y[1:7])
        u_p_fx1 = update_posterior(p_fx1, f(X[8:10], 0.1), y[8:10])

        # batch learning
        p_fx2 = posterior(VFE(f(Z)), f(X, 0.1), y)

        @test inducing_points(u_p_fx1) ≈ inducing_points(p_fx2) atol = 1e-5
        @test u_p_fx1.data.m_ε ≈ p_fx2.data.m_ε atol = 1e-5
        @test u_p_fx1.data.Λ_ε.U ≈ p_fx2.data.Λ_ε.U atol = 1e-5
        @test u_p_fx1.data.U ≈ p_fx2.data.U atol = 1e-5
        @test u_p_fx1.data.α ≈ p_fx2.data.α atol = 1e-5
        @test u_p_fx1.data.b_y ≈ p_fx2.data.b_y atol = 1e-5
        @test u_p_fx1.data.B_εf ≈ p_fx2.data.B_εf atol = 1e-5
        @test u_p_fx1.data.x ≈ p_fx2.data.x atol = 1e-5
        @test u_p_fx1.data.Σy ≈ p_fx2.data.Σy atol = 1e-5
    end

    @testset "update_posterior (new pseudo-points)" begin
        rng = MersenneTwister(1)
        X = rand(rng, 10)
        y = rand(rng, 10)
        Z1 = rand(rng, 4)
        Z2 = rand(rng, 3)
        Z = vcat(Z1, Z2)

        f = GP(SqExponentialKernel())

        # Sequentially adding pseudo points
        p_fx1 = posterior(VFE(f(Z1)), f(X, 0.1), y)
        u_p_fx1 = update_posterior(p_fx1, f(Z2))

        # Adding all pseudo-points at once
        p_fx2 = posterior(VFE(f(Z)), f(X, 0.1), y)

        @test inducing_points(u_p_fx1) ≈ inducing_points(p_fx2) atol = 1e-5
        @test u_p_fx1.data.m_ε ≈ p_fx2.data.m_ε atol = 1e-5
        @test u_p_fx1.data.Λ_ε.U ≈ p_fx2.data.Λ_ε.U atol = 1e-5
        @test u_p_fx1.data.U ≈ p_fx2.data.U atol = 1e-5
        @test u_p_fx1.data.α ≈ p_fx2.data.α atol = 1e-2 rtol = 1e-2
        @test u_p_fx1.data.b_y ≈ p_fx2.data.b_y atol = 1e-5
        @test u_p_fx1.data.B_εf ≈ p_fx2.data.B_εf atol = 1e-5
        @test u_p_fx1.data.x ≈ p_fx2.data.x atol = 1e-5
        @test u_p_fx1.data.Σy ≈ p_fx2.data.Σy atol = 1e-5
    end

    @testset "elbo / dtc" begin
        x = collect(Float64, range(-1.0, 1.0; length=N_cond))
        f = GP(SqExponentialKernel())
        fx = f(x, 0.1)
        y = rand(rng, fx)

        # Ensure that the elbo is close to the logpdf when appropriate.
        @test elbo(VFE(f(x)), fx, y) isa Real
        @test elbo(VFE(f(x)), fx, y) ≈ logpdf(fx, y)
        @test elbo(VFE(f(x .+ randn(rng, N_cond))), fx, y) < logpdf(fx, y)

        # Ensure that the dtc is close to the logpdf when appropriate.
        @test dtc(VFE(f(x)), fx, y) isa Real
        @test dtc(VFE(f(x)), fx, y) ≈ logpdf(fx, y)
    end

    @testset "Type Stability - $T" for T in [Float64, Float32]
        x = collect(T, range(-1.0, 1.0; length=N_cond))
        f = GP(T(0), SqExponentialKernel())
        fx = f(x, T(0.1))
        y = rand(rng, fx)
        jitter = T(1e-12)

        @test elbo(VFE(f(x, jitter)), fx, y) isa T
        @test dtc(VFE(f(x, jitter)), fx, y) isa T

        post = posterior(VFE(f(x, jitter)), fx, y)
        p_fx = post(x, jitter)

        @test rand(rng, p_fx) isa Vector{T}
        @test logpdf(p_fx, y) isa T
    end
end

@testset "tr_Cf_invΣy" begin
    N = 3
    x = rand(N)
    σ² = 1.234
    Σy_Diagonal = Diagonal(Fill(σ², N))
    Σy_ScalMat = ScalMat(N, σ²)
    Σy_dense = _to_psd(randn(N, N - 2))
    f = GP(SqExponentialKernel())

    for Σy in (Σy_Diagonal, Σy_ScalMat) #, Σy_dense)
        fx = f(x, Σy)
        Cf = cov(f, x)
        @test AbstractGPs.tr_Cf_invΣy(fx, Σy) ≈ tr(Cf / Matrix(Σy))
    end

    @testset "adjoint_test" begin
        N = 11
        x = collect(range(-3.0, 3.0; length=N))
<<<<<<< HEAD
        # @testset "dense" begin
        #     rng = MersenneTwister(123456)
        #     A = randn(rng, N, N - 2)
        #     adjoint_test(
        #         (x, A) -> begin
        #             f = GP(sin, SqExponentialKernel())
        #             Σy = _to_psd(A)
        #             C = cholesky(Σy)
        #             return AbstractGPs.tr_Cf_invΣy(f(x, Σy), Σy, C)
        #         end, randn(rng), x, A
        #     )
        # end
        # @testset "Diagonal" begin
        #     rng = MersenneTwister(123456)
        #     a = 0.01 .* randn(rng, N)
        #     adjoint_test(
        #         (x, a) -> begin
        #             f = GP(sin, SqExponentialKernel())
        #             Σy = Diagonal(exp.(a .+ 1))
        #             C = cholesky(Σy)
        #             return AbstractGPs.tr_Cf_invΣy(f(x, Σy), Σy, C)
        #         end, randn(rng), x, a
        #     )
        # end
=======
        @testset "dense" begin
            rng = MersenneTwister(123456)
            A = randn(rng, N, N - 2)
            adjoint_test(
                (x, A) -> begin
                    f = GP(sin, SqExponentialKernel())
                    Σy = _to_psd(A)
                    C = cholesky(Σy)
                    return AbstractGPs.tr_Cf_invΣy(f(x, Σy), Σy, C)
                end,
                randn(rng),
                x,
                A,
            )
        end
        @testset "Diagonal" begin
            rng = MersenneTwister(123456)
            a = 0.01 .* randn(rng, N)
            adjoint_test(
                (x, a) -> begin
                    f = GP(sin, SqExponentialKernel())
                    Σy = Diagonal(exp.(a .+ 1))
                    C = cholesky(Σy)
                    return AbstractGPs.tr_Cf_invΣy(f(x, Σy), Σy, C)
                end,
                randn(rng),
                x,
                a,
            )
        end
>>>>>>> 6e6e35bb
    end
end<|MERGE_RESOLUTION|>--- conflicted
+++ resolved
@@ -134,7 +134,6 @@
     @testset "adjoint_test" begin
         N = 11
         x = collect(range(-3.0, 3.0; length=N))
-<<<<<<< HEAD
         # @testset "dense" begin
         #     rng = MersenneTwister(123456)
         #     A = randn(rng, N, N - 2)
@@ -144,7 +143,10 @@
         #             Σy = _to_psd(A)
         #             C = cholesky(Σy)
         #             return AbstractGPs.tr_Cf_invΣy(f(x, Σy), Σy, C)
-        #         end, randn(rng), x, A
+        #         end,
+        #         randn(rng),
+        #         x,
+        #         A,
         #     )
         # end
         # @testset "Diagonal" begin
@@ -156,40 +158,11 @@
         #             Σy = Diagonal(exp.(a .+ 1))
         #             C = cholesky(Σy)
         #             return AbstractGPs.tr_Cf_invΣy(f(x, Σy), Σy, C)
-        #         end, randn(rng), x, a
+        #         end,
+        #         randn(rng),
+        #         x,
+        #         a,
         #     )
         # end
-=======
-        @testset "dense" begin
-            rng = MersenneTwister(123456)
-            A = randn(rng, N, N - 2)
-            adjoint_test(
-                (x, A) -> begin
-                    f = GP(sin, SqExponentialKernel())
-                    Σy = _to_psd(A)
-                    C = cholesky(Σy)
-                    return AbstractGPs.tr_Cf_invΣy(f(x, Σy), Σy, C)
-                end,
-                randn(rng),
-                x,
-                A,
-            )
-        end
-        @testset "Diagonal" begin
-            rng = MersenneTwister(123456)
-            a = 0.01 .* randn(rng, N)
-            adjoint_test(
-                (x, a) -> begin
-                    f = GP(sin, SqExponentialKernel())
-                    Σy = Diagonal(exp.(a .+ 1))
-                    C = cholesky(Σy)
-                    return AbstractGPs.tr_Cf_invΣy(f(x, Σy), Σy, C)
-                end,
-                randn(rng),
-                x,
-                a,
-            )
-        end
->>>>>>> 6e6e35bb
     end
 end