[deps]
AbstractGPs = "99985d1d-32ba-4be9-9821-2ec096f28918"
Distributions = "31c24e10-a181-5473-b8eb-7969acd0382f"
Turing = "fce5fe82-541a-59a6-adf8-730c64b5f9a0"

[compat]
AbstractGPs = "0.5"
Distributions = "0.24, 0.25"
<<<<<<< HEAD
Turing = "0.16, 0.17, 0.18, 0.19, 0.20, 0.21, 0.22, 0.23"
=======
Turing = "0.16, 0.17, 0.18, 0.19, 0.20, 0.21, 0.22, 0.24"
>>>>>>> 2a342b7b
julia = "1.5"<|MERGE_RESOLUTION|>--- conflicted
+++ resolved
@@ -5,10 +5,6 @@
 
 [compat]
 AbstractGPs = "0.5"
-Distributions = "0.24, 0.25"
-<<<<<<< HEAD
-Turing = "0.16, 0.17, 0.18, 0.19, 0.20, 0.21, 0.22, 0.23"
-=======
-Turing = "0.16, 0.17, 0.18, 0.19, 0.20, 0.21, 0.22, 0.24"
->>>>>>> 2a342b7b
-julia = "1.5"+Distributions = "0.25"
+Turing = "0.24"
+julia = "1.6"