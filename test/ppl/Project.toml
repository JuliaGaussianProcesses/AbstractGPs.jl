--- conflicted
+++ resolved
@@ -6,14 +6,8 @@
 Turing = "fce5fe82-541a-59a6-adf8-730c64b5f9a0"
 
 [compat]
-<<<<<<< HEAD
 Distributions = "0.24, 0.25"
-SampleChainsDynamicHMC = "0.2"
-Soss = "0.19"
-=======
-Distributions = "0.24"
 SampleChainsDynamicHMC = "0.2, 0.3"
 Soss = "0.19, 0.20"
->>>>>>> f9028811
 Turing = "0.16"
 julia = "1.5"