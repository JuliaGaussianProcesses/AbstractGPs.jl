--- conflicted
+++ resolved
@@ -1,11 +1,7 @@
 name = "AbstractGPs"
 uuid = "99985d1d-32ba-4be9-9821-2ec096f28918"
 authors = ["JuliaGaussianProcesses Team"]
-<<<<<<< HEAD
 version = "0.3.0"
-=======
-version = "0.2.25"
->>>>>>> 969f91b1
 
 [deps]
 ChainRulesCore = "d360d2e6-b24c-11e9-a2a3-2a2ae2dbcce4"
