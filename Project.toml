name = "AbstractGPs"
uuid = "99985d1d-32ba-4be9-9821-2ec096f28918"
authors = ["willtebbutt <wt0881@my.bristol.ac.uk>"]
<<<<<<< HEAD
version = "0.2.8"
=======
version = "0.2.7"
>>>>>>> 617d2178

[deps]
ChainRulesCore = "d360d2e6-b24c-11e9-a2a3-2a2ae2dbcce4"
Distributions = "31c24e10-a181-5473-b8eb-7969acd0382f"
FillArrays = "1a297f60-69ca-5386-bcde-b61e274b549b"
KernelFunctions = "ec8451be-7e33-11e9-00cf-bbf324bd1392"
LinearAlgebra = "37e2e46d-f89d-539d-b4ee-838fcccc9c8e"
Random = "9a3f8284-a2c9-5f02-9a11-845980a1fd5c"
RecipesBase = "3cdcf5f2-1ef4-517c-9805-6587b60abb01"
Reexport = "189a3867-3050-52da-a836-e630ba90ab69"
Statistics = "10745b16-79ce-11e8-11f9-7d13ad32a3b2"

[compat]
ChainRulesCore = "0.9"
Distributions = "0.19, 0.20, 0.21, 0.22, 0.23"
FillArrays = "0.7, 0.8, 0.9"
KernelFunctions = "0.4, 0.5, 0.6, 0.7"
RecipesBase = "1"
Reexport = "0.2"
julia = "1.3"<|MERGE_RESOLUTION|>--- conflicted
+++ resolved
@@ -1,11 +1,8 @@
 name = "AbstractGPs"
 uuid = "99985d1d-32ba-4be9-9821-2ec096f28918"
 authors = ["willtebbutt <wt0881@my.bristol.ac.uk>"]
-<<<<<<< HEAD
 version = "0.2.8"
-=======
-version = "0.2.7"
->>>>>>> 617d2178
+
 
 [deps]
 ChainRulesCore = "d360d2e6-b24c-11e9-a2a3-2a2ae2dbcce4"
